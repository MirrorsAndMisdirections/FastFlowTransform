--- conflicted
+++ resolved
@@ -132,7 +132,6 @@
       <h2 style="margin:0 0 10px 0; font-size:1rem;">Description</h2>
       <!-- Rendered Markdown (safe already) -->
       <div class="desc"><p>Adds gmail flag.</p></div>
-<<<<<<< HEAD
     </section>
     
 
@@ -246,8 +245,6 @@
           
         </tbody>
       </table>
-=======
->>>>>>> 4492b078
     </section>
     
 
