<!doctype html>
<html lang="en">
<head>
  <meta charset="utf-8"/>
  <meta name="viewport" content="width=device-width,initial-scale=1"/>
  <title>users.ff – FastFlowTransform</title>
  <style>
    :root {
      --bg:#ffffff; --fg:#0f172a; --muted:#6b7280; --card:#ffffff; --border:#e5e7eb;
      --chip-sql-bg:#e8f1ff; --chip-sql-fg:#0a1f44;
      --chip-py-bg:#e9fbf1;  --chip-py-fg:#0b2e1f;
      --accent:#2563eb;
    }
    @media (prefers-color-scheme: dark) {
      :root {
        --bg:#0b0f1a; --fg:#e5e7eb; --muted:#94a3b8; --card:#111827; --border:#1f2937;
        --chip-sql-bg:#0e1a2c; --chip-sql-fg:#93c5fd;
        --chip-py-bg:#0f1f15;  --chip-py-fg:#86efac;
        --accent:#60a5fa;
      }
    }
    * { box-sizing: border-box; }
    body { margin: 24px; background: var(--bg); color: var(--fg);
           font: 14px/1.5 ui-sans-serif, system-ui, -apple-system, Segoe UI, Roboto, Arial; }
    a { color: var(--accent); text-decoration: none; }
    a:hover { text-decoration: underline; }
    .muted { color: var(--muted); }
    .card { border:1px solid var(--border); background:var(--card); border-radius:14px; padding:16px; }
    .row { display:grid; gap:16px; grid-template-columns: 1fr; }
    @media (min-width: 900px) { .row { grid-template-columns: 2fr 1fr; } }
    .chip { font-size:12px; padding:2px 10px; border-radius:999px; border:1px solid var(--border); }
    .chip.sql { background: var(--chip-sql-bg); color: var(--chip-sql-fg); }
    .chip.py  { background: var(--chip-py-bg);  color: var(--chip-py-fg);  }
    .kv { display:grid; grid-template-columns: 140px 1fr; gap:8px 12px; align-items:start; }
    code { font-family: ui-monospace, SFMono-Regular, Menlo, Consolas, monospace; font-size: 12px; }
    .btn { border:1px solid var(--border); background: var(--card); color: var(--fg);
           padding:6px 10px; border-radius:10px; cursor:pointer; }
    .btn:hover { border-color: var(--accent); }
    ul.inline { list-style:none; padding:0; margin:0; }
    ul.inline li { display:inline; }
    ul.inline li+li::before { content:", "; }
    .badge { font: 12px/1.6 system-ui, sans-serif; padding: 2px 8px; border-radius: 999px; border: 1px solid transparent; }
    .badge-table { background:#eef7ff; color:#0a3a77; border-color:#bcd8fb; }
    .badge-view { background:#eefcf4; color:#0b5d2a; border-color:#bdebcf; }
    .badge-ephemeral { background:#fff7e8; color:#7a4a00; border-color:#f6db9b; }
    /* Columns table layout */
    table.cols { width:100%; border-collapse: collapse; table-layout: fixed; }
    table.cols th, table.cols td { vertical-align: top; }
    table.cols .mono { font-family: ui-monospace, SFMono-Regular, Menlo, Consolas, monospace; font-size: 12px; }
    table.cols .pill { display:inline-block; padding:1px 8px; border-radius:999px; border:1px solid var(--border); font-size:12px; }
    table.cols .pill.yes { background:#eefcf4; color:#0b5d2a; border-color:#bdebcf; }
    table.cols .pill.no  { background:#fff7e8; color:#7a4a00; border-color:#f6db9b; }
    table.cols col.col-name { width: 22%; }
    table.cols col.col-type { width: 18%; }
    table.cols col.col-null { width: 12%; }
    table.cols col.col-desc { width: 28%; }
    table.cols col.col-lineage { width: 20%; }
    .desc { overflow-wrap:anywhere; white-space: normal; }
    /* Lineage chips */
    .lin-wrap { display:flex; flex-wrap:wrap; gap:6px 10px; }
    .lineage-item { display:inline-flex; gap:6px; align-items:center; background: rgba(127,127,127,.06); padding:2px 8px; border-radius:10px; margin-bottom:4px; }
    .badge-direct { background:#eef7ff; color:#0a3a77; border:1px solid #bcd8fb; border-radius:999px; padding:1px 8px; font-size:12px; }
    .badge-transformed { background:#fff7e8; color:#7a4a00; border:1px solid #f6db9b; border-radius:999px; padding:1px 8px; font-size:12px; }
  </style>
</head>
<body>
  <p><a href="index.html">← Back to overview</a></p>

  <header style="display:flex;align-items:center;justify-content:space-between;gap:12px;margin-bottom:12px;">
    <div>
      <h1 style="margin:0 0 6px 0; font-size:1.25rem;">
        users.ff
        <span class="badge badge-table">table</span>
      </h1>
      <div class="muted">Model Detail • FastFlowTransform</div>
    </div>
    <span class="chip sql">sql</span>
  </header>

  <div class="row">
    
    <section class="card">
      <h2 style="margin:0 0 10px 0; font-size:1rem;">Description</h2>
      <div><p>Raw users table imported from CRM.</p></div>
    </section>
    
    <section class="card">
      <h2 style="margin:0 0 10px 0; font-size:1rem;">Metadata</h2>
      <div class="kv">
        <div class="muted">Materialized</div>
        <div><span class="badge badge-table">table</span></div>

        <div class="muted">Relation</div>
        <div><code>users</code></div>

        <div class="muted">Path</div>
        <div>
          <code id="path">/Users/markolekic/Dev/FlowForge/fastflowtransform/examples/simple_duckdb/models/users.ff.sql</code>
          <button class="btn" id="copyPath" style="margin-left:8px;">Copy</button>
        </div>

        <div class="muted">Dependencies</div>
        <div>
          
            <span class="muted">–</span>
          
        </div>

        
        <div class="muted">Referenced by</div>
        <div>
          <ul class="inline">
            
              <li><a href="ephemeral_ids.ff.html">ephemeral_ids.ff</a></li>
            
              <li><a href="users_enriched.html">users_enriched</a></li>
            
              <li><a href="v_users.ff.html">v_users.ff</a></li>
            
          </ul>
        </div>
        
      </div>
    </section>

    
    <section class="card">
      <h2 style="margin:0 0 10px 0; font-size:1rem;">Description</h2>
      <!-- Rendered Markdown (safe already) -->
      <div class="desc"><p>Raw users table imported from CRM.</p></div>
<<<<<<< HEAD
    </section>
    

    
    <section class="card">
      <h2>Columns</h2>
      <table class="cols">
        <colgroup>
          <col class="col-name" />
          <col class="col-type" />
          <col class="col-null" />
          <col class="col-desc" />
          <col class="col-lineage" />
        </colgroup>
        <thead>
          <tr>
            <th>Name</th>
            <th>Type</th>
            <th>Nullable</th>
            <th>Description</th>
            <th>Lineage</th>
          </tr>
        </thead>
        <tbody>
          
          <tr>
            <td class="mono"><code>id</code></td>
            <td class="mono"><code>BIGINT</code></td>
            <td>
              
                <span class="pill yes">yes</span>
              
            </td>
            <td class="desc">
              
                <p>Primary key.</p>
              
            </td>
            <td class="desc">
              
                
                  <span class="mono"><code>?.id</code></span>
                  
                    <span class="badge-direct">direct</span>
                  
                  
                
              
            </td>
          </tr>
          
          <tr>
            <td class="mono"><code>email</code></td>
            <td class="mono"><code>VARCHAR</code></td>
            <td>
              
                <span class="pill yes">yes</span>
              
            </td>
            <td class="desc">
              
                <p>User email address.</p>
              
            </td>
            <td class="desc">
              
                
                  <span class="mono"><code>?.email</code></span>
                  
                    <span class="badge-direct">direct</span>
                  
                  
                
              
            </td>
          </tr>
          
          <tr>
            <td class="mono"><code>signup_ts</code></td>
            <td class="mono"><code>DATE</code></td>
            <td>
              
                <span class="pill yes">yes</span>
              
            </td>
            <td class="desc">
              
                —
              
            </td>
            <td class="desc">
              
                
                  <span class="mono"><code>?.?</code></span>
                  
                    <span class="badge-transformed">transformed</span>
                  
                  
                
              
            </td>
          </tr>
          
        </tbody>
      </table>
=======
>>>>>>> 4492b078
    </section>
    

    

    <aside class="card">
      <h2 style="margin:0 0 10px 0; font-size:1rem;">Tips</h2>
      <ul style="margin:0 0 0 18px;">
        <li>The relation is the physical table/view name (mapped via <code>relation_for</code>).</li>
        <li><code>ref('...')</code> points to other models; <code>source()</code> points to seeds.</li>
        <li>Python models accept DataFrames (single dependency → DataFrame, more than one → dict of relation to DataFrame).</li>
      </ul>
    </aside>
  </div>

  <script>
    const btn = document.getElementById('copyPath');
    btn?.addEventListener('click', async () => {
      const p = document.getElementById('path')?.textContent ?? '';
      try {
        await navigator.clipboard.writeText(p.trim());
        btn.textContent = 'Copied ✓';
        setTimeout(() => btn.textContent = 'Copy', 1200);
      } catch(e) {
        btn.textContent = 'Copy failed';
        setTimeout(() => btn.textContent = 'Copy', 1200);
      }
    });
  </script>
</body>
</html><|MERGE_RESOLUTION|>--- conflicted
+++ resolved
@@ -128,7 +128,6 @@
       <h2 style="margin:0 0 10px 0; font-size:1rem;">Description</h2>
       <!-- Rendered Markdown (safe already) -->
       <div class="desc"><p>Raw users table imported from CRM.</p></div>
-<<<<<<< HEAD
     </section>
     
 
@@ -234,8 +233,6 @@
           
         </tbody>
       </table>
-=======
->>>>>>> 4492b078
     </section>
     
 
