# 🧭 FastFlowTransform – Technical Developer Documentation (v0.1)

> Status: latest updates from your context dump. This document consolidates project structure, architecture, core APIs, error handling, CLI, examples, and roadmap into a print/git-friendly Markdown.
>
> Looking for an overview? Start at the [`docs/index.md`](./index.md) hub, then dive back here when you need details.
>
> Project: **FastFlowTransform** — SQL & Python Data Modeling (Batch + Streaming), DAG, CLI, Auto-Docs, DQ Tests.

---

## Docs Navigation
1. [Getting Started](./index.md)
2. **User Guide** — see [Part I – Operational Guide](#part-i--operational-guide) (this document)
3. [Modeling Reference](./Config_and_Macros.md)
4. **Developer Guide** — see [Part II – Architecture & Internals](#part-ii--architecture--internals) (this document)

---

## Table of Contents

- [Docs Navigation](#docs-navigation)
- [Part I – Operational Guide](#part-i--operational-guide)
  - [Project Layout](#project-layout)
  - [Sample Models](#sample-models)
  - [Seeds & Example Data](#seeds--example-data)
  - [Makefile Targets](#makefile-targets)
  - [CLI Flows](#cli-flows)
  - [Logging & Verbosity](#logging--verbosity)
  - [Model Unit Tests (`fft utest`)](#model-unit-tests-fastflowtransform-utest)
  - [Troubleshooting](#troubleshooting)
  - [Error Codes](#error-codes)
  - [Profiles & Environment Overrides](#profiles--environment-overrides)
  - [Parallel Scheduler (v0.3)](#parallel-scheduler-v03)
  - [Cache Policy (v0.3)](#cache-policy-v03)
  - [Fingerprint Formula (v0.3)](#fingerprint-formula-v03)
  - [Meta Table Schema (v0.3)](#meta-table-schema-v03)
  - [Jinja DSL Quick Reference](#jinja-dsl-quick-reference)
  - [Roadmap Snapshot](#roadmap-snapshot)
  - [Cross-Table Reconciliations](#cross-table-reconciliations)
  - [Auto-Docs & Lineage](#auto-docs--lineage)
- [Part II – Architecture & Internals](#part-ii--architecture--internals)
  - [Architecture Overview](#architecture-overview)
  - [Core Modules](#core-modules)
    - [`core.py`](#corepy)
    - [`dag.py`](#dagpy)
    - [`errors.py`](#errorspy)
    - [Executors](#executors)
    - [`validation.py`](#validationpy)
    - [`testing.py`](#testingpy)
    - [`docs.py` & Templates](#docspy--templates)
    - [`seeding.py`](#seedingpy)
  - [CLI Implementation](#cli-implementation)
  - [Settings Infrastructure](#settings-infrastructure)
  - [Streaming Components](#streaming-components)
  - [Mini End-to-End Example (Python API)](#mini-end-to-end-example-python-api)

---

## Part I – Operational Guide

### Project Layout

```text
fastflowtransform/
├── pyproject.toml
├── src/
│   └── fastflowtransform/
│       ├── __init__.py
│       ├── cli.py
│       ├── core.py
│       ├── dag.py
│       ├── docs.py
│       ├── errors.py
│       ├── settings.py
│       ├── seeding.py
│       ├── testing.py
│       ├── validation.py
│       ├── decorators.py                 # optional, if not kept in core.py
│       ├── docs/
│       │   └── templates/
│       │       ├── index.html.j2
│       │       └── model.html.j2
│       ├── executors/
│       │   ├── __init__.py
│       │   ├── base.py
│       │   ├── duckdb_exec.py
│       │   ├── postgres_exec.py
│       │   ├── bigquery_exec.py          # pandas + BigQuery client
│       │   ├── bigquery_bf_exec.py       # BigQuery DataFrames (bigframes)
│       │   ├── databricks_spark_exec.py  # PySpark (without pandas)
│       │   └── snowflake_snowpark_exec.py# Snowpark (without pandas)
│       └── streaming/
│           ├── __init__.py
│           ├── file_tail.py
│           └── sessionizer.py
│
├── examples/
│   ├── simple_duckdb/
│   │   ├── models/
│   │   │   ├── users.ff.sql
│   │   │   ├── users_enriched.ff.py
│   │   │   ├── orders.ff.sql
│   │   │   ├── mart_orders_enriched.ff.py
│   │   │   └── mart_users.ff.sql
│   │   ├── seeds/
│   │   │   ├── seed_users.csv
│   │   │   └── seed_orders.csv
│   │   ├── sources.yml
│   │   ├── project.yml
│   │   ├── Makefile
│   │   └── .local/demo.duckdb  (after make seed/run)
│   └── postgres/                # similar structure if needed
│
├── tests/
│   ├── conftest.py
│   ├── duckdb/ …                # end-to-end + unit
│   ├── postgres/ …
│   └── streaming/ …
└── README.md
```

### Sample Models

The demo project `examples/simple_duckdb` showcases the typical mix of SQL and Python models plus downstream marts. Use it as a template for your own projects.

- Batch models live under `models/` (`*.ff.sql`, `*.ff.py`).
- External tables are declared in `sources.yml`; reusable tests in `project.yml`.
- Seeds in `seeds/` keep demos deterministic.

> ℹ️ **Need full code samples and decorator details?**
> See [Model Fundamentals](./Config_and_Macros.md#1-model-fundamentals) in the Modeling Reference.

### Seeds & Example Data

`seeds/seed_users.csv`

```csv
id,email
1,a@example.com
2,b@gmail.com
3,c@gmail.com
```

`seeds/seed_orders.csv`

```csv
order_id,user_id,amount
100,1,19.9
101,2,0
```

### Makefile Targets

```makefile
DB ?= .local/demo.duckdb
PROJECT ?= examples/simple_duckdb

seed:
	fft seed $(PROJECT) --env dev

run:
	FF_ENGINE=duckdb FF_DUCKDB_PATH="$(DB)" fft run "$(PROJECT)" --env dev

dag:
	fft dag "$(PROJECT)" --env dev --html

test:
	fft test "$(PROJECT)" --env dev --select batch
```

Targets wrap the CLI commands showcased below. Feel free to copy the pattern into your own projects.

### CLI Flows

> 📚 **Mehr lesen … Quickstart & Rezepte**
> Die Schritt-für-Schritt-Befehle findest du im [`README.md`](../README.md#quickstart). Dort bleibt der vollständige Ablauf gepflegt; dieser Abschnitt fokussiert auf weiterführende Hinweise.

- CLI-Flags und interne Abläufe sind im Abschnitt [CLI Implementation](#cli-implementation) dokumentiert.
- Beispiele für Automatisierung findest du in den [Makefile Targets](#makefile-targets).

### Logging & Verbosity

FastFlowTransform exposes uniform logging controls across all CLI commands plus a dedicated SQL debug channel.

#### Flags

- `-q` / `--quiet` → only errors (`ERROR`)
- *(default)* → concise warnings (`WARNING`)
- `-v` / `--verbose` → progress/info (`INFO`)
- `-vv` → full debug (`DEBUG`), including SQL debug output

`-vv` flips on the SQL debug channel automatically (same as setting `FFT_SQL_DEBUG=1`

#### SQL debug channel

Enable it to inspect Python-model inputs, dependency columns, and helper SQL emitted by data-quality checks:

```bash
# full debug (recommended)
fft run . -vv

# equivalent using the env var (legacy behaviour retained)
FFT_SQL_DEBUG=1 fft run .
```

#### Usage patterns

```bash
fft run . -q     # quiet (errors only)
fft run .        # default (concise)
fft run . -v     # verbose progress (model names, executor info)
fft run . -vv    # full debug + SQL channel
```

#### Parallel logging UX

- Per node: start/end lines with duration, truncated name, and engine abbrev (DUCK/PG/BQ/…).
- Output is line-stable via a thread-safe log queue; per-level summaries at the end.
- On errors, the familiar “error block” is shown per node.

**Notes**

- SQL debug output routes through the `fastflowtransform.sql` logger; use `-vv` or the env var to see it.
- Existing projects do not need changes: the env var continues to work even without `-vv`.

### Model Unit Tests (`fft utest`)

`fft utest` executes a single model in isolation, loading only the inputs you provide and comparing the result to an expected dataset. It works for SQL and Python models and runs against DuckDB or Postgres by default.

#### Unit tests & cache

`fft utest --cache {off|ro|rw}` (default: `off`)

- `off`: deterministic, never skips.
- `ro`: skip on cache hit; on miss, build but **do not write** cache.
- `rw`: skip on hit; on miss, build **and write** fingerprint.

Notes:
- UTests key the cache with `profile="utest"`.
- Fingerprints include case inputs (CSV content hash / inline rows), so changing inputs invalidates the cache.


#### Unit tests & cache

`flowforge utest --cache {off|ro|rw}` (default: `off`)

- `off`: deterministic, never skips.
- `ro`: skip on cache hit; on miss, build but **do not write** cache.
- `rw`: skip on hit; on miss, build **and write** fingerprint.

Notes:
- UTests key the cache with `profile="utest"`.
- Fingerprints include case inputs (CSV content hash / inline rows), so changing inputs invalidates the cache.


#### Why?

- Fast feedback on transformation logic without full DAG runs
- Small, reproducible fixtures (rows inline or external CSV)
- Engine-agnostic: swap DuckDB/Postgres to spot dialect differences

#### Folder layout

Specs live under `<project>/tests/unit/*.yml` relative to the project root (the directory passed to the CLI that contains `models/`):

```
your-project/
├── models/
│   ├── users.ff.sql
│   ├── users_enriched.ff.py
│   └── mart_users.ff.sql
└── tests/
    └── unit/
        ├── users_enriched.yml
        └── mart_users.yml
```

#### YAML DSL (with `defaults`)

Each file targets one logical node (the DAG name). Defaults are deep-merged into every case so you can share inputs/expectations and override per scenario.

```yaml
# tests/unit/users_enriched.yml
model: users_enriched

defaults:
  inputs:
    users:
      rows:
        - {id: 1, email: "a@example.com"}
        - {id: 2, email: "b@gmail.com"}
  expect:
    relation: users_enriched
    order_by: [id]

cases:
  - name: basic_gmail_flag
    expect:
      rows:
        - {id: 1, email: "a@example.com", is_gmail: false}
        - {id: 2, email: "b@gmail.com",   is_gmail: true}

  - name: override_inputs
    inputs:
      users:
        rows:
          - {id: 3, email: "c@hotmail.com"}
          - {id: 4, email: "d@gmail.com"}
    expect:
      rows:
        - {id: 3, email: "c@hotmail.com", is_gmail: false}
        - {id: 4, email: "d@gmail.com",   is_gmail: true}
```

SQL models use the file stem (including `.ff`) as `model`. Provide expected relation names that match the materialized table/view:

```yaml
# tests/unit/mart_users.yml
model: mart_users.ff

defaults:
  inputs:
    users_enriched:
      rows:
        - {id: 1, email: "a@example.com", is_gmail: false}
        - {id: 2, email: "b@gmail.com",   is_gmail: true}
  expect:
    relation: mart_users
    order_by: [id]

cases:
  - name: passthrough_columns
    expect:
      rows:
        - {id: 1, email: "a@example.com", is_gmail: false}
        - {id: 2, email: "b@gmail.com",   is_gmail: true}
```

For multi-dependency models, include every physical relation name (what `relation_for(dep)` returns):

```yaml
model: mart_orders_enriched
defaults:
  inputs:
    users_enriched:
      rows:
        - {id: 1, email: "x@gmail.com", is_gmail: true}
    orders:
      rows:
        - {order_id: 10, user_id: 1, amount: 19.9}
        - {order_id: 11, user_id: 1, amount: -1.0}
cases:
  - name: join_and_flag
    expect:
      any_order: true
      rows:
        - {order_id: 10, user_id: 1, email: "x@gmail.com", is_gmail: true, amount: 19.9, valid_amt: true}
        - {order_id: 11, user_id: 1, email: "x@gmail.com", is_gmail: true, amount: -1.0, valid_amt: false}
```

#### Input formats

- `rows`: inline dictionaries per row
- `csv`: reference a CSV file (relative paths allowed)

Keys under `inputs` are physical relations; use `relation_for('users.ff')` if unsure.

#### Expected output & comparison

- `relation`: actual table/view name produced by the model (defaults to `relation_for(model)`)
- Ordering: `order_by: [...]` or `any_order: true`
- Columns: `ignore_columns: [...]`, `subset: true`
- Numeric tolerance: `approx: true` or `approx: { col: 1e-9, other_col: 0.01 }`
  (numbers can be plain `1e-9` or quoted; they are cast to float)

#### Running utests

```bash
fft utest .                      # discover all specs
fft utest . --env dev            # use a specific profile
fft utest . --model users_enriched
fft utest . --model mart_orders_enriched --case join_and_flag
fft utest . --path tests/unit/users_enriched.yml
```

Override the executor for all specs (ensure credentials/DSNs are set):

```bash
export FF_PG_DSN="postgresql+psycopg://postgres:postgres@localhost:5432/ffdb"
export FF_PG_SCHEMA="public"
fft utest . --engine postgres
```

Executor precedence (highest → lowest): CLI `--engine`, YAML `engine:` (optional), `profiles.yml`, environment overrides.

#### Design notes

- Only the target model runs; supply all upstream relations the model expects.
- `defaults` deep-merge: dicts merge, lists/scalars overwrite.
- Results compare as DataFrames with configurable order, subset, ignored columns, and numeric tolerances.
- Exit codes: `0` for success, `2` when at least one case fails (compact CSV-style diff is printed).

**CI example (GitHub Actions)**

```yaml
name: utests
on: [push, pull_request]
jobs:
  duckdb:
    runs-on: ubuntu-latest
    steps:
      - uses: actions/checkout@v4
      - uses: actions/setup-python@v5
        with: { python-version: "3.11" }
      - run: pip install -e .
      - run: fft utest . --env dev
```

(For Postgres, add a service container and run `fft utest . --engine postgres` with `FF_PG_DSN` / `FF_PG_SCHEMA`.)

### Troubleshooting

- **DuckDB seeds not visible** → ensure `FF_DUCKDB_PATH` (or profile path) is identical for `seed`, `run`, `dag`, and `test`.
- **Postgres connection refused** → confirm `FF_PG_DSN`, container status (`docker ps`), and that port `5432` is open.
- **BigQuery permissions** → set `GOOGLE_APPLICATION_CREDENTIALS` and match dataset/location to your profile.
- **HTML docs missing** → run `fft dag <project> --html` and open `<project>/docs/index.html`.
- **Unexpected test failures** → inspect rendered SQL in CLI output, refine selection via `--select`, refresh seeds if needed.
- **Dependency table not found** in utests → provide all physical upstream relations in the YAML spec.

### Error Codes

| Type                      | Class/Source              | Exit | Notes                                                   |
|---------------------------|---------------------------|------|---------------------------------------------------------|
| Missing dependency        | `DependencyNotFoundError` | 1    | Per-node list; tips for `ref()` / names                |
| Cycle in DAG              | `ModelCycleError`         | 1    | "Cycle detected among nodes: ..."                      |
| Model execution (KeyError)| `cli.py` → formatted block| 1    | Inspect columns, use `relation_for(dep)` as keys       |
| Data quality failures     | `cli test` → summary      | 2    | "Totals ... passed/failed"; each failure on its own line |
| Unknown/unexpected        | generic                   | 99   | Optional trace via `FFT_TRACE=1` |

Error types map to the classes documented in [Core Modules](#core-modules) and [CLI Implementation](#cli-implementation).

### Profiles & Environment Overrides

**`profiles.yml` example:**

```yaml
default:
  engine: duckdb
  duckdb: { path: ":memory:" }

stg:
  engine: postgres
  postgres:
    dsn: postgresql+psycopg://postgres:postgres@localhost:5432/ffdb
    db_schema: public

bq:
  engine: bigquery
  bigquery:
    project: my-gcp-proj
    dataset: demo
    location: EU
    use_bigframes: false
```

**ENV overrides (examples):**

`FF_ENGINE`, `FF_DUCKDB_PATH`, `FF_PG_DSN`, `FF_PG_SCHEMA`, `FF_BQ_DATASET`, `FF_BQ_LOCATION`, `FF_BQ_USE_BIGFRAMES=1`

**Priority (lowest → highest):** `profiles.yml` < environment variables (`FF_*`) < CLI flags (e.g. `--engine`).

For the Pydantic models and resolution flow, see [Settings Infrastructure](#settings-infrastructure).

### Parallel Scheduler (v0.3)

<<<<<<< HEAD
FastFlowTransform executes the DAG in **levels**. Each level contains nodes without mutual dependencies.
=======
FlowForge executes the DAG in **levels**. Each level contains nodes without mutual dependencies.
>>>>>>> 4492b078

- `--jobs N` limits the **maximum concurrency per level**.
- `--keep-going` keeps tasks within the current level running even if one fails; subsequent levels are not started.

**CLI**
```bash
<<<<<<< HEAD
fft run . --env dev --jobs 4            # parallel (level-wise)
fft run . --env dev --jobs 4 --keep-going

fft run . --select model_b --jobs 4     # Run only model_b and whatever it depends on
fft run . --rebuild-only model_b        # Rebuild only model_b, even if cache hits
=======
flowforge run . --env dev --jobs 4            # parallel (level-wise)
flowforge run . --env dev --jobs 4 --keep-going

flowforge run . --select model_b --jobs 4     # Run only model_b and whatever it depends on
flowforge run . --rebuild-only model_b        # Rebuild only model_b, even if cache hits
>>>>>>> 4492b078
```

**Internals**
- `dag.levels(nodes)` builds level lists using indegrees.
- `run_executor.schedule(levels, jobs, fail_policy)` spawns a thread pool per level and aggregates timings.

### Cache Policy (v0.3)

**Modes**
```
off  – always build
rw   – default; skip if fingerprint matches and relation exists; write cache after build
ro   – skip on match; on miss build but do not write cache
wo   – always build and write cache
```
`--rebuild <glob>` ignores cache for matching nodes.

**Skip condition**
1) Fingerprint matches the stored value (file-backed cache)  
2) Physical relation exists on the target engine

**Examples**
```bash
<<<<<<< HEAD
fft run . --env dev --cache=rw
fft run . --env dev --cache=ro
fft run . --env dev --cache=rw --rebuild marts_daily.ff
=======
flowforge run . --env dev --cache=rw
flowforge run . --env dev --cache=ro
flowforge run . --env dev --cache=rw --rebuild marts_daily.ff
>>>>>>> 4492b078
```

### Fingerprint Formula (v0.3)

**SQL nodes**:  
`fingerprint_sql(node, rendered_sql, env_ctx, dep_fps)`

**Python nodes**:  
`fingerprint_py(node, func_src, env_ctx, dep_fps)`

**`env_ctx` content**
- `engine` (e.g. duckdb, postgres, bigquery)
- `profile_name` (CLI `--env`)
- selected environment keys/values: all `FF_*`
- normalized excerpt of `sources.yml` (sorted dump)

**Properties**
- Same inputs ⇒ same hash.
- Minimal change in SQL/function ⇒ different hash.
- Any dependency fingerprint change bubbles downstream via `dep_fps`.

### Meta Table Schema (v0.3)

<<<<<<< HEAD
FastFlowTransform writes a per-node audit row after successful builds:
=======
FlowForge writes a per-node audit row after successful builds:
>>>>>>> 4492b078

```
_ff_meta (
  node_name   TEXT / STRING      -- logical name, e.g. "users.ff"
  relation    TEXT / STRING      -- physical name, e.g. "users"
  fingerprint TEXT / STRING
  engine      TEXT / STRING
  built_at    TIMESTAMP
)
```

**Backends**
- DuckDB: table `_ff_meta` in `main`.
- Postgres: table `_ff_meta` in the active schema.
- BigQuery: table `<dataset>._ff_meta`.

**Notes**
- Meta is currently used for auditing and tooling; skip logic relies on fingerprint cache + relation existence checks.

#### Executor meta hook

After a successful materialization the executor calls:
  on_node_built(node, relation, fingerprint)

This performs an upsert into `_ff_meta` with `(node_name, relation, fingerprint, built_at, engine)`.

Skipped nodes do **not** touch the meta table.


### Jinja DSL Quick Reference

`ref()`, `source()`, `var()`, `config()`, `this` – see details in the [Modeling Reference](./Config_and_Macros.md).

### Roadmap Snapshot

| Version | Content                                           |
|---------|---------------------------------------------------|
| 0.2     | `config(materialized=...)`, Jinja macros, variables |
| 0.3     | Parallel execution, cache                         |
| 0.4     | Incremental models                                |
| 0.5     | Streaming connectors (Kafka, S3)                  |
| 1.0     | Stable API, plugin SDK                            |

> See also: feature pyramid & roadmap phases (OSS/SaaS) in the separate document.

---

### Cross-Table Reconciliations

<<<<<<< HEAD
FastFlowTransform can compare aggregates and key coverage **across two tables** and surface drift with clear, numeric messages. These checks run via the standard `fft test` entrypoint and integrate into the DQ summary output.
=======
FlowForge can compare aggregates and key coverage **across two tables** and surface drift with clear, numeric messages. These checks run via the standard `flowforge test` entrypoint and integrate into the DQ summary output.
>>>>>>> 4492b078

**CLI**
```bash
# only run reconciliation checks
<<<<<<< HEAD
fft test . --env dev --select reconcile
=======
flowforge test . --env dev --select reconcile
>>>>>>> 4492b078
```

**YAML DSL**

All checks live under `project.yml → tests:` and should carry the tag `reconcile` for easy selection.

1) **Equality / Approx Equality**
```yaml
- type: reconcile_equal
  name: orders_total_equals_mart
  tags: [reconcile]
  left:  { table: orders,               expr: "sum(amount)" }
  right: { table: mart_orders_enriched, expr: "sum(amount)", where: "valid_amt" }
  # optional tolerances:
  abs_tolerance: 0.01          # |L - R| <= 0.01
  rel_tolerance_pct: 0.1       # |L - R| / max(|R|, eps) <= 0.1% (0.1)
```

2) **Ratio within bounds**
```yaml
- type: reconcile_ratio_within
  name: orders_vs_mart_ratio
  tags: [reconcile]
  left:  { table: orders,               expr: "sum(amount)" }
  right: { table: mart_orders_enriched, expr: "sum(amount)" }
  min_ratio: 0.999
  max_ratio: 1.001
```

3) **Absolute difference within limit**
```yaml
- type: reconcile_diff_within
  name: count_stability
  tags: [reconcile]
  left:  { table: events_raw, expr: "count(*)", where: "event_type='purchase'" }
  right: { table: fct_sales,  expr: "sum(txn_count)" }
  max_abs_diff: 10
```

4) **Coverage (anti-join = 0)**
```yaml
- type: reconcile_coverage
  name: all_orders_covered
  tags: [reconcile]
  source: { table: orders,               key: "order_id" }
  target: { table: mart_orders_enriched, key: "order_id" }
  # optional filters
  source_where: "order_date >= current_date - interval '7 days'"
  target_where: "valid_amt"
```

**Parameter semantics**
- `expr`: SQL snippet placed into `SELECT {expr} FROM {table}` (keep it engine-neutral: `sum(...)`, `count(*)`, simple filters).
- `where`: optional SQL appended as `WHERE {where}`.
- `abs_tolerance`: absolute tolerance on the difference.
- `rel_tolerance_pct`: relative tolerance in **percent**; denominator is `max(|right|, 1e-12)`.
- `min_ratio` / `max_ratio`: inclusive bounds for `left/right`.
- Coverage uses an anti-join (`source` minus `target` on the given key). The check passes if missing = 0.

**Summary output**
Each reconciliation contributes a line in the summary with a compact scope, e.g.:
```
✅ reconcile_equal       orders ⇔ mart_orders_enriched        (4ms)
✅ reconcile_coverage    orders ⇒ mart_orders_enriched        (3ms)
```

**Engine notes**
- DuckDB and Postgres are supported out-of-the-box. BigQuery works with simple aggregates/filters (expressions should avoid dialect-specific functions).
- For relative tolerances, the implementation guards against zero denominators with a small epsilon (`1e-12`).


### Auto-Docs & Lineage

<<<<<<< HEAD
FastFlowTransform can generate a lightweight documentation site (DAG + model detail pages) from your project:

```bash
# Classic
fft dag . --env dev --html

# Convenience wrapper (loads schema + descriptions + lineage, can emit JSON)
fft docgen . --env dev --out site/docs --emit-json site/docs/docs_manifest.json
=======
FlowForge can generate a lightweight documentation site (DAG + model detail pages) from your project:

```bash
# Classic
flowforge dag . --env dev --html

# Convenience wrapper (loads schema + descriptions + lineage, can emit JSON)
flowforge docgen . --env dev --out site/docs --emit-json site/docs/docs_manifest.json
>>>>>>> 4492b078
```

**Descriptions** can be provided in YAML (project.yml) and/or Markdown files. Markdown has higher priority.

YAML in `project.yml`:

```yaml
docs:
  models:
    users.ff:
      description: "Raw users table imported from CRM."
      columns:
        id: "Primary key."
        email: "User email address."
    users_enriched:
      description: "Adds gmail flag."
      columns:
        is_gmail: "True if email ends with @gmail.com"
```

Markdown (overrides YAML if present):

```
<project>/docs/models/<model>.md
<project>/docs/columns/<relation>/<column>.md
```

Optional front matter is ignored for now (title/tags may be used later).

**Column lineage (heuristic, best effort).**

- SQL models: expressions like `col` / `alias AS out` / `upper(u.email) AS email_upper)` are parsed;
  `u` must come from a `FROM ... AS u` that resolves to a relation. Functions mark lineage as *transformed*.
- Python (pandas) models: simple patterns like `rename`, `out["x"] = df["y"]`, `assign(x=...)` are recognized.
- You can override hints in YAML:

```yaml
docs:
  models:
    mart_orders_enriched:
      lineage:
        email_upper:
          from: [{ table: users, column: email }]
          transformed: true
```

**JSON manifest** (optional via `--emit-json`) includes models, relations, descriptions, columns (with nullable/dtype),
and lineage per column. This is useful for custom doc portals or CI checks.

Notes:
- Schema introspection currently supports DuckDB and Postgres. For other engines, the Columns card may be empty.
- Lineage is optional; when uncertain, entries fall back to “unknown” and never fail doc generation.



## Part II – Architecture & Internals

### Architecture Overview

```
CLI (Typer)
│
├── Registry (core.py)
│   ├── Discover models (*.ff.sql / *.ff.py)
│   ├── Load Python models (decorator)
│   ├── Parse/validate dependencies
│   └── Jinja environment + sources.yml
│
├── DAG (dag.py)
│   ├── topo_sort (Kahn, deterministic)
│   └── mermaid() (styled + stable IDs)
│
├── Executors (executors/*)
│   ├── BaseExecutor (SQL rendering, dependency loading, materialization, requires guard)
│   ├── DuckExecutor (DuckDB)
│   ├── PostgresExecutor (SQLAlchemy, shims)
│   ├── BigQueryExecutor (pandas)
│   ├── BigQueryBFExecutor (BigQuery DataFrames / bigframes)
│   ├── DatabricksSparkExecutor (PySpark, without pandas)
│   └── SnowflakeSnowparkExecutor (Snowpark, without pandas)
│
├── Testing (testing.py)
│   ├── generic _exec / _scalar
│   └── Checks: not_null, unique, row_count_between, greater_equal, non_negative_sum, freshness
│
├── Seeding (seeding.py)
│   └── Load seeds (CSV/Parquet/SQL) → engine agnostic
│
├── Docs (docs.py + templates/)
│   ├── Mermaid + overview table (index.html)
│   └── Model detail pages (model.html)
│
├── Settings/Profiles (settings.py)
│   └── Pydantic v2 discriminated union + ENV overrides
│
└── Streaming (streaming/*)
    ├── FileTailSource
    └── StreamSessionizer
```

---

### Core Modules

#### `core.py`

Key data structures and the project loading process.

```python
@dataclass
class Node:
    name: str                # logical name (stem or @model(name=...))
    kind: str                # "sql" | "python"
    path: Path
    deps: List[str] = field(default_factory=list)

class Registry:
    def load_project(self, project_dir: Path) -> None: ...
    def _register_node(self, node: Node) -> None: ...
    def _load_py_module(self, path: Path) -> types.ModuleType: ...
    def _scan_sql_deps(self, path: Path) -> List[str]: ...
```

**Helpers & decorator:**

```python
def relation_for(node_name: str) -> str: ...
def ref(name: str) -> str: ...
def source(source_name: str, table_name: str) -> str: ...

def model(name=None, deps=None, requires=None) -> Callable[[Callable[..., Any]], Callable[..., Any]]: ...
```

**Python models (example):**

```python
@model(name="users_enriched", deps=["users.ff"], requires={"users": {"id","email"}})
def enrich(df: pd.DataFrame) -> pd.DataFrame: ...
```

---

#### `dag.py`

Deterministic topological sort plus Mermaid export.

```python
def topo_sort(nodes: Dict[str, Node]) -> List[str]: ...
def mermaid(nodes: Dict[str, Node]) -> str: ...
```

---

#### `errors.py`

Primary error types with helpful messages.

```python
class FastFlowTransformError(Exception): ...
class ModuleLoadError(FastFlowTransformError): ...
class DependencyNotFoundError(FastFlowTransformError): ...
class ModelCycleError(FastFlowTransformError): ...
class TestFailureError(FastFlowTransformError): ...
```

---

#### Executors

Shared logic (`BaseExecutor`) plus engine implementations.

```python
class BaseExecutor(ABC):
    def render_sql(self, node: Node, env: Environment, ref_resolver=None, source_resolver=None) -> str: ...
    def run_python(self, node: Node) -> None: ...
    @abstractmethod
    def _read_relation(self, relation: str, node: Node, deps: Iterable[str]) -> pd.DataFrame: ...
    @abstractmethod
    def _materialize_relation(self, relation: str, df: pd.DataFrame, node: Node) -> None: ...
```

**DuckDB (`duckdb_exec.py`)**

- `run_sql(node, env)` renders Jinja (`ref/source`) and executes the SQL.
- `_read_relation` loads a table as `DataFrame`; surfaces actionable errors when a dependency is missing.
- `_materialize_relation` writes the `DataFrame` as a table (`create or replace table ...`).

**Postgres (`postgres_exec.py`)**

- `_SAConnShim` (compatible with `testing._exec`).
- `run_sql` renders SQL and rewrites `CREATE OR REPLACE TABLE` to `DROP + CREATE AS`.
- `_read_relation` uses pandas, handles schemas, and provides clear guidance.
- `_materialize_relation` writes via `to_sql(if_exists="replace")`.

**BigQuery / BigQuery DataFrames / Spark / Snowpark**

- Identical signatures; IO uses the respective native dataframes (no pandas for Spark/Snowpark).

---

#### `validation.py`

Required-column checks for Python models (single and multi dependency).

```python
class RequiredColumnsError(ValueError): ...
def validate_required_columns(node_name: str, inputs: Any, requires: dict[str, set[str]]): ...
```

---

#### `testing.py`

Minimal data quality framework (engine agnostic via `_exec`).

**Checks:** `not_null`, `unique`, `greater_equal`, `non_negative_sum`, `row_count_between`, `freshness`

```python
class TestFailure(Exception): ...
def _exec(con: Any, sql: Any): ...
def _scalar(con: Any, sql: Any): ...
```

---

#### `docs.py` & Templates

- `render_site(out_dir, nodes)` produces `index.html` plus `model.html` per model.
- Templates (`docs/templates/`) include dark mode, filters, copy buttons, legend.
- Uses `dag.mermaid(nodes)` for the graph.

---

#### `seeding.py`

Engine-agnostic seed loading (CSV/Parquet/SQL).

```python
def seed_project(project_dir: Path, executor, schema: Optional[str] = None) -> int: ...
```

---

### CLI Implementation

Operational usage lives in [CLI Flows](#cli-flows). This section drills into the Typer command definitions in `cli.py`.

**Commands:**

- `fft run <project> [--env dev] [--engine ...]`
- `fft dag <project> [--env dev] [--html]`
- `fft test <project> [--env dev] [--select batch|streaming]`
- `fft seed <project> [--env dev]`
- `fft --version`

**Key components:**

```python
def _load_project_and_env(project_arg) -> tuple[Path, Environment]: ...
def _resolve_profile(env_name, engine, proj) -> tuple[EnvSettings, Profile]: ...
def _get_test_con(executor: Any) -> Any: ...
```

**Test summary (exit 2 on failures):**

```
Data Quality Summary
────────────────────
✅ not_null           users.email                              (3ms)
❌ unique             users.id                                 (2ms)
   ↳ users.id has 1 duplicate

Totals
──────
✓ passed: 1
✗ failed: 1
```

---

### Settings Infrastructure

`settings.py` uses a **Pydantic v2 discriminated union** (`engine` as discriminator) plus ENV overrides.

Profile types:
- `DuckDBProfile(engine="duckdb", duckdb: {path})`
- `PostgresProfile(engine="postgres", postgres: {dsn, db_schema})`
- `BigQueryProfile(engine="bigquery", bigquery: {project?, dataset, location?, use_bigframes?})`
- `DatabricksSparkProfile(engine="databricks_spark", ...)`
- `SnowflakeSnowparkProfile(engine="snowflake_snowpark", ...)`

Resolver idea:

```python
def resolve_profile(project_dir: Path, env_name: str, env: EnvSettings) -> Profile: ...
```

---

### Streaming Components

**`streaming/sessionizer.py`**

- Normalizes events (JSONL / batch DF) and writes `fct_sessions_streaming`.
- `process_batch(df)` aggregates sessions (start/end, pageviews, revenue).

**Smoke test (DuckDB):**

```python
def test_stream_sessionizer_produces_sessions(): ...
```

---

### Mini End-to-End Example (Python API)

```python
from pathlib import Path
from jinja2 import Environment, FileSystemLoader
from fastflowtransform.core import REGISTRY
from fastflowtransform.dag import topo_sort
from fastflowtransform.executors.duckdb_exec import DuckExecutor

proj = Path("examples/simple_duckdb").resolve()
REGISTRY.load_project(proj)
env = REGISTRY.env  # Jinja env from the registry load

order = topo_sort(REGISTRY.nodes)
ex = DuckExecutor(db_path=str(proj / ".local" / "demo.duckdb"))

for name in order:
    node = REGISTRY.nodes[name]
    if node.kind == "sql":
        ex.run_sql(node, env)
    else:
        ex.run_python(node)

print("✓ Done")
```

---

Need a different angle? Head back to the [Docs Hub](./index.md) or deep-dive into the [Modeling Reference](./Config_and_Macros.md).<|MERGE_RESOLUTION|>--- conflicted
+++ resolved
@@ -473,30 +473,18 @@
 
 ### Parallel Scheduler (v0.3)
 
-<<<<<<< HEAD
 FastFlowTransform executes the DAG in **levels**. Each level contains nodes without mutual dependencies.
-=======
-FlowForge executes the DAG in **levels**. Each level contains nodes without mutual dependencies.
->>>>>>> 4492b078
 
 - `--jobs N` limits the **maximum concurrency per level**.
 - `--keep-going` keeps tasks within the current level running even if one fails; subsequent levels are not started.
 
 **CLI**
 ```bash
-<<<<<<< HEAD
 fft run . --env dev --jobs 4            # parallel (level-wise)
 fft run . --env dev --jobs 4 --keep-going
 
 fft run . --select model_b --jobs 4     # Run only model_b and whatever it depends on
 fft run . --rebuild-only model_b        # Rebuild only model_b, even if cache hits
-=======
-flowforge run . --env dev --jobs 4            # parallel (level-wise)
-flowforge run . --env dev --jobs 4 --keep-going
-
-flowforge run . --select model_b --jobs 4     # Run only model_b and whatever it depends on
-flowforge run . --rebuild-only model_b        # Rebuild only model_b, even if cache hits
->>>>>>> 4492b078
 ```
 
 **Internals**
@@ -520,15 +508,9 @@
 
 **Examples**
 ```bash
-<<<<<<< HEAD
 fft run . --env dev --cache=rw
 fft run . --env dev --cache=ro
 fft run . --env dev --cache=rw --rebuild marts_daily.ff
-=======
-flowforge run . --env dev --cache=rw
-flowforge run . --env dev --cache=ro
-flowforge run . --env dev --cache=rw --rebuild marts_daily.ff
->>>>>>> 4492b078
 ```
 
 ### Fingerprint Formula (v0.3)
@@ -552,11 +534,7 @@
 
 ### Meta Table Schema (v0.3)
 
-<<<<<<< HEAD
 FastFlowTransform writes a per-node audit row after successful builds:
-=======
-FlowForge writes a per-node audit row after successful builds:
->>>>>>> 4492b078
 
 ```
 _ff_meta (
@@ -606,20 +584,12 @@
 
 ### Cross-Table Reconciliations
 
-<<<<<<< HEAD
 FastFlowTransform can compare aggregates and key coverage **across two tables** and surface drift with clear, numeric messages. These checks run via the standard `fft test` entrypoint and integrate into the DQ summary output.
-=======
-FlowForge can compare aggregates and key coverage **across two tables** and surface drift with clear, numeric messages. These checks run via the standard `flowforge test` entrypoint and integrate into the DQ summary output.
->>>>>>> 4492b078
 
 **CLI**
 ```bash
 # only run reconciliation checks
-<<<<<<< HEAD
 fft test . --env dev --select reconcile
-=======
-flowforge test . --env dev --select reconcile
->>>>>>> 4492b078
 ```
 
 **YAML DSL**
@@ -693,7 +663,6 @@
 
 ### Auto-Docs & Lineage
 
-<<<<<<< HEAD
 FastFlowTransform can generate a lightweight documentation site (DAG + model detail pages) from your project:
 
 ```bash
@@ -702,16 +671,6 @@
 
 # Convenience wrapper (loads schema + descriptions + lineage, can emit JSON)
 fft docgen . --env dev --out site/docs --emit-json site/docs/docs_manifest.json
-=======
-FlowForge can generate a lightweight documentation site (DAG + model detail pages) from your project:
-
-```bash
-# Classic
-flowforge dag . --env dev --html
-
-# Convenience wrapper (loads schema + descriptions + lineage, can emit JSON)
-flowforge docgen . --env dev --out site/docs --emit-json site/docs/docs_manifest.json
->>>>>>> 4492b078
 ```
 
 **Descriptions** can be provided in YAML (project.yml) and/or Markdown files. Markdown has higher priority.
